# Nelson Dane
# Script to automate RSA stock purchases

# Import libraries
import asyncio
import os
import sys
import traceback

try:
    import discord
    # Custom API libraries
    from chaseAPI import *
    from discord.ext import commands
    from dotenv import load_dotenv
    from fidelityAPI import *
    from firstradeAPI import *
<<<<<<< HEAD
    from helperAPI import check_package_versions, stockOrder, updater, printAndDiscord, ThreadHandler
=======
    from helperAPI import check_package_versions, stockOrder, updater
>>>>>>> 4bc84aa2
    from publicAPI import *
    from robinhoodAPI import *
    from schwabAPI import *
    from tastyAPI import *
    from tradierAPI import *
    from webullAPI import *
except Exception as e:
    print(f"Error importing libraries: {e}")
    print(traceback.format_exc())
    print("Please run 'pip install -r requirements.txt'")
    sys.exit(1)

# Initialize .env file
load_dotenv()


# Global variables
SUPPORTED_BROKERS = [
    "chase",
    "fidelity",
    "firstrade",
    "public",
    "robinhood",
    "schwab",
    "tastytrade",
    "tradier",
    "webull",
]
<<<<<<< HEAD
DAY1_BROKERS = ["chase", "robinhood", "firstrade", "schwab", "tastytrade", "tradier", "webull"]
=======
DAY1_BROKERS = ["robinhood", "firstrade", "public", "schwab", "tastytrade", "tradier", "webull"]
>>>>>>> 4bc84aa2
DISCORD_BOT = False
DOCKER_MODE = False
DANGER_MODE = False


# Account nicknames
def nicknames(broker):
    if broker == "ft":
        return "firstrade"
    if broker == "rh":
        return "robinhood"
    if broker == "tasty":
        return "tastytrade"
    if broker == "wb":
        return "webull"
    return broker


# Runs the specified function for each broker in the list
# broker name + type of function
def fun_run(orderObj: stockOrder, command, botObj=None, loop=None):
<<<<<<< HEAD
    if command in [("_init", "_holdings"), ("_init", "_transaction")]:
=======
    if command in ["_init", "_holdings", "_transaction"]:
>>>>>>> 4bc84aa2
        for broker in orderObj.get_brokers():
            if broker in orderObj.get_notbrokers():
                continue
            broker = nicknames(broker)
            first_command, second_command = command
            try:
                # Initialize broker
<<<<<<< HEAD
                fun_name = broker + first_command
                if broker.lower() == "fidelity":
                    # Fidelity requires docker mode argument
                    orderObj.set_logged_in(
                        globals()[fun_name](DOCKER=DOCKER_MODE), broker
                    )
                elif broker.lower() == "public":
                    # Public requires bot object
                    orderObj.set_logged_in(globals()[fun_name](botObj=botObj, loop=loop), broker)
                elif broker.lower() == "chase":
                    fun_name = broker + "_run"
                    # PLAYWRIGHT_BROKERS have to run all transactions with one function
                    th=ThreadHandler(globals()[fun_name], orderObj=orderObj, command=command, botObj=botObj, loop=loop)
                    th.start()
                    th.join()
                    _, err = th.get_result()
                    if err is not None:
                        raise Exception("Error in " + fun_name + ": Function did not complete successfully.")
                else:
                    orderObj.set_logged_in(globals()[fun_name](), broker)
                
                if broker.lower() != "chase":
                    # Verify broker is logged in
                    orderObj.order_validate(preLogin=False)
                    logged_in_broker = orderObj.get_logged_in(broker)
                    if logged_in_broker is None:
                        print(f"Error: {broker} not logged in, skipping...")
                        continue
                    # Get holdings or complete transaction
                    if second_command == "_holdings":
                        fun_name = broker + second_command
                        globals()[fun_name](logged_in_broker, loop)
                    elif second_command == "_transaction":
                        fun_name = broker + second_command
                        globals()[fun_name](
                            logged_in_broker,
                            orderObj,
                            loop,
                        )
                        printAndDiscord(
                            f"All {broker.capitalize()} transactions complete",
                            loop,
                        )
=======
                if command == "_init":
                    if broker.lower() == "fidelity":
                        # Fidelity requires docker mode argument
                        orderObj.set_logged_in(
                            globals()[fun_name](DOCKER=DOCKER_MODE), broker
                        )
                    elif broker.lower() == "public":
                        orderObj.set_logged_in(
                            globals()[fun_name](botObj=botObj, loop=loop), broker
                        )
                    else:
                        orderObj.set_logged_in(globals()[fun_name](), broker)
                # Verify broker is logged in
                orderObj.order_validate(preLogin=False)
                logged_in_broker = orderObj.get_logged_in(broker)
                if logged_in_broker is None:
                    print(f"Error: {broker} not logged in, skipping...")
                    continue
                # Get holdings or complete transaction
                if command == "_holdings":
                    globals()[fun_name](logged_in_broker, loop)
                elif command == "_transaction":
                    globals()[fun_name](
                        logged_in_broker,
                        orderObj,
                        loop,
                    )
                    printAndDiscord(
                        f"All {broker.capitalize()} transactions complete",
                        loop,
                    )
>>>>>>> 4bc84aa2
            except Exception as ex:
                print(traceback.format_exc())
                print(f"Error in {fun_name} with {broker}: {ex}")
                print(orderObj)
            print()
    else:
        print(f"Error: {command} is not a valid command")


# Parse input arguments and update the order object
def argParser(args: list) -> stockOrder:
    args = [x.lower() for x in args]
    # Initialize order object
    orderObj = stockOrder()
    # If first argument is holdings, set holdings to true
    if args[0] == "holdings":
        orderObj.set_holdings(True)
        # Next argument is brokers
        if args[1] == "all":
            orderObj.set_brokers(SUPPORTED_BROKERS)
        elif args[1] == "day1":
            orderObj.set_brokers(DAY1_BROKERS)
        else:
            for broker in args[1].split(","):
                orderObj.set_brokers(nicknames(broker))
        return orderObj
    # Otherwise: action, amount, stock, broker, (optional) not broker, (optional) dry
    orderObj.set_action(args[0])
    orderObj.set_amount(args[1])
    for stock in args[2].split(","):
        orderObj.set_stock(stock)
    # Next argument is a broker, set broker
    if args[3] == "all":
        orderObj.set_brokers(SUPPORTED_BROKERS)
    elif args[3] == "day1":
        orderObj.set_brokers(DAY1_BROKERS)
    else:
        for broker in args[3].split(","):
            if nicknames(broker) in SUPPORTED_BROKERS:
                orderObj.set_brokers(nicknames(broker))
    # If next argument is not, set not broker
    if len(args) > 4 and args[4] == "not":
        for broker in args[5].split(","):
            if nicknames(broker) in SUPPORTED_BROKERS:
                orderObj.set_notbrokers(nicknames(broker))
    # If next argument is false, set dry to false
    if args[-1] == "false":
        orderObj.set_dry(False)
    # Validate order object
    orderObj.order_validate(preLogin=True)
    return orderObj


if __name__ == "__main__":
    # Determine if ran from command line
    if len(sys.argv) == 1:  # If no arguments, do nothing
        print("No arguments given, see README for usage")
        sys.exit(1)
    # Check if danger mode is enabled
    if os.getenv("DANGER_MODE", "").lower() == "true":
        DANGER_MODE = True
        print("DANGER MODE ENABLED")
        print()
    # If docker argument, run docker bot
    if sys.argv[1].lower() == "docker":
        print("Running bot from docker")
        DOCKER_MODE = DISCORD_BOT = True
    # If discord argument, run discord bot, no docker, no prompt
    elif sys.argv[1].lower() == "discord":
        updater()
        check_package_versions()
        print("Running Discord bot from command line")
        DISCORD_BOT = True
    else:  # If any other argument, run bot, no docker or discord bot
        updater()
        check_package_versions()
        print("Running bot from command line")
        cliOrderObj = argParser(sys.argv[1:])
        if not cliOrderObj.get_holdings():
            print(f"Action: {cliOrderObj.get_action()}")
            print(f"Amount: {cliOrderObj.get_amount()}")
            print(f"Stock: {cliOrderObj.get_stocks()}")
            print(f"Time: {cliOrderObj.get_time()}")
            print(f"Price: {cliOrderObj.get_price()}")
            print(f"Broker: {cliOrderObj.get_brokers()}")
            print(f"Not Broker: {cliOrderObj.get_notbrokers()}")
            print(f"DRY: {cliOrderObj.get_dry()}")
            print()
            print("If correct, press enter to continue...")
            try:
                if not DANGER_MODE:
                    input("Otherwise, press ctrl+c to exit")
                    print()
            except KeyboardInterrupt:
                print()
                print("Exiting, no orders placed")
                sys.exit(0)
        # Login to brokers
        fun_run(cliOrderObj, "_init")
        # Validate order object
        cliOrderObj.order_validate()
        # Get holdings or complete transaction
        if cliOrderObj.get_holdings():
            fun_run(cliOrderObj, "_holdings")
        else:
            fun_run(cliOrderObj, "_transaction")
        sys.exit(0)

    # If discord bot, run discord bot
    if DISCORD_BOT:
        # Get discord token and channel from .env file
        if not os.environ["DISCORD_TOKEN"]:
            raise Exception("DISCORD_TOKEN not found in .env file, please add it")
        if not os.environ["DISCORD_CHANNEL"]:
            raise Exception("DISCORD_CHANNEL not found in .env file, please add it")
        DISCORD_TOKEN = os.getenv("DISCORD_TOKEN")
        DISCORD_CHANNEL = int(os.getenv("DISCORD_CHANNEL"))
        # Initialize discord bot
        intents = discord.Intents.default()
        intents.message_content = True
        # Discord bot command prefix
        bot = commands.Bot(command_prefix="!", intents=intents)
        bot.remove_command("help")
        print()
        print("Discord bot is started...")
        print()

        # Bot event when bot is ready
        @bot.event
        async def on_ready():
            channel = bot.get_channel(DISCORD_CHANNEL)
            if channel is None:
                print(
                    "ERROR: Invalid channel ID, please check your DISCORD_CHANNEL in your .env file and try again"
                )
                os._exit(1)  # Special exit code to restart docker container
            await channel.send("Discord bot is started...")

        # Bot ping-pong
        @bot.command(name="ping")
        async def ping(ctx):
            print("ponged")
            await ctx.send("pong")

        # Help command
        @bot.command()
        async def help(ctx):
            # String of available commands
            await ctx.send(
                "Available RSA commands:\n"
                "!ping\n"
                "!help\n"
                "!code\n"
                "!rsa holdings [all|<broker1>,<broker2>,...]\n"
                "!rsa [buy|sell] [amount] [stock1|stock1,stock2] [all|<broker1>,<broker2>,...] [not broker1,broker2,...] [DRY: true|false]\n"
                "!restart"
            )

        # Main RSA command
        @bot.command(name="rsa")
        async def rsa(ctx, *args):
            discOrdObj = await bot.loop.run_in_executor(None, argParser, args)
            event_loop= asyncio.get_event_loop()
            try:
<<<<<<< HEAD
=======
                # Login to brokers
                await bot.loop.run_in_executor(
                    None, fun_run, discOrdObj, "_init", bot, event_loop
                )
>>>>>>> 4bc84aa2
                # Validate order object
                discOrdObj.order_validate(preLogin=True)
                # Get holdings or complete transaction
                if discOrdObj.get_holdings():
                    # Run Holdings
                    await bot.loop.run_in_executor(
<<<<<<< HEAD
                        None, fun_run, discOrdObj, ("_init", "_holdings"), bot, event_loop
=======
                        None, fun_run, discOrdObj, "_holdings", None, event_loop
>>>>>>> 4bc84aa2
                    )
                else:
                    # Run Transaction
                    await bot.loop.run_in_executor(
<<<<<<< HEAD
                        None, fun_run, discOrdObj, ("_init", "_transaction"), bot, event_loop
=======
                        None, fun_run, discOrdObj, "_transaction", None, event_loop
>>>>>>> 4bc84aa2
                    )
            except Exception as err:
                print(traceback.format_exc())
                print(f"Error placing order: {err}")
                if ctx:
                    await ctx.send(f"Error placing order: {err}")
            
        # Restart command
        @bot.command(name="restart")
        async def restart(ctx):
            print("Restarting...")
            print()
            await ctx.send("Restarting...")
            await bot.close()
            os._exit(0)  # Special exit code to restart docker container

        # Catch bad commands
        @bot.event
        async def on_command_error(ctx, error):
            print(f"Command Error: {error}")
            await ctx.send(f"Command Error: {error}")
            # Print help command
            print("Type '!help' for a list of commands")
            await ctx.send("Type '!help' for a list of commands")

        # Run Discord bot
        bot.run(DISCORD_TOKEN)
        print("Discord bot is running...")
        print()<|MERGE_RESOLUTION|>--- conflicted
+++ resolved
@@ -15,19 +15,17 @@
     from dotenv import load_dotenv
     from fidelityAPI import *
     from firstradeAPI import *
-<<<<<<< HEAD
     from helperAPI import check_package_versions, stockOrder, updater, printAndDiscord, ThreadHandler
-=======
-    from helperAPI import check_package_versions, stockOrder, updater
->>>>>>> 4bc84aa2
     from publicAPI import *
     from robinhoodAPI import *
     from schwabAPI import *
     from tastyAPI import *
     from tradierAPI import *
     from webullAPI import *
+    from webullAPI import *
 except Exception as e:
     print(f"Error importing libraries: {e}")
+    print(traceback.format_exc())
     print(traceback.format_exc())
     print("Please run 'pip install -r requirements.txt'")
     sys.exit(1)
@@ -42,17 +40,15 @@
     "fidelity",
     "firstrade",
     "public",
+    "public",
     "robinhood",
     "schwab",
     "tastytrade",
     "tradier",
     "webull",
+    "webull",
 ]
-<<<<<<< HEAD
 DAY1_BROKERS = ["chase", "robinhood", "firstrade", "schwab", "tastytrade", "tradier", "webull"]
-=======
-DAY1_BROKERS = ["robinhood", "firstrade", "public", "schwab", "tastytrade", "tradier", "webull"]
->>>>>>> 4bc84aa2
 DISCORD_BOT = False
 DOCKER_MODE = False
 DANGER_MODE = False
@@ -68,17 +64,15 @@
         return "tastytrade"
     if broker == "wb":
         return "webull"
+    if broker == "wb":
+        return "webull"
     return broker
 
 
 # Runs the specified function for each broker in the list
 # broker name + type of function
 def fun_run(orderObj: stockOrder, command, botObj=None, loop=None):
-<<<<<<< HEAD
     if command in [("_init", "_holdings"), ("_init", "_transaction")]:
-=======
-    if command in ["_init", "_holdings", "_transaction"]:
->>>>>>> 4bc84aa2
         for broker in orderObj.get_brokers():
             if broker in orderObj.get_notbrokers():
                 continue
@@ -86,7 +80,6 @@
             first_command, second_command = command
             try:
                 # Initialize broker
-<<<<<<< HEAD
                 fun_name = broker + first_command
                 if broker.lower() == "fidelity":
                     # Fidelity requires docker mode argument
@@ -130,39 +123,6 @@
                             f"All {broker.capitalize()} transactions complete",
                             loop,
                         )
-=======
-                if command == "_init":
-                    if broker.lower() == "fidelity":
-                        # Fidelity requires docker mode argument
-                        orderObj.set_logged_in(
-                            globals()[fun_name](DOCKER=DOCKER_MODE), broker
-                        )
-                    elif broker.lower() == "public":
-                        orderObj.set_logged_in(
-                            globals()[fun_name](botObj=botObj, loop=loop), broker
-                        )
-                    else:
-                        orderObj.set_logged_in(globals()[fun_name](), broker)
-                # Verify broker is logged in
-                orderObj.order_validate(preLogin=False)
-                logged_in_broker = orderObj.get_logged_in(broker)
-                if logged_in_broker is None:
-                    print(f"Error: {broker} not logged in, skipping...")
-                    continue
-                # Get holdings or complete transaction
-                if command == "_holdings":
-                    globals()[fun_name](logged_in_broker, loop)
-                elif command == "_transaction":
-                    globals()[fun_name](
-                        logged_in_broker,
-                        orderObj,
-                        loop,
-                    )
-                    printAndDiscord(
-                        f"All {broker.capitalize()} transactions complete",
-                        loop,
-                    )
->>>>>>> 4bc84aa2
             except Exception as ex:
                 print(traceback.format_exc())
                 print(f"Error in {fun_name} with {broker}: {ex}")
@@ -234,10 +194,12 @@
     elif sys.argv[1].lower() == "discord":
         updater()
         check_package_versions()
+        check_package_versions()
         print("Running Discord bot from command line")
         DISCORD_BOT = True
     else:  # If any other argument, run bot, no docker or discord bot
         updater()
+        check_package_versions()
         check_package_versions()
         print("Running bot from command line")
         cliOrderObj = argParser(sys.argv[1:])
@@ -327,33 +289,18 @@
             discOrdObj = await bot.loop.run_in_executor(None, argParser, args)
             event_loop= asyncio.get_event_loop()
             try:
-<<<<<<< HEAD
-=======
-                # Login to brokers
-                await bot.loop.run_in_executor(
-                    None, fun_run, discOrdObj, "_init", bot, event_loop
-                )
->>>>>>> 4bc84aa2
                 # Validate order object
                 discOrdObj.order_validate(preLogin=True)
                 # Get holdings or complete transaction
                 if discOrdObj.get_holdings():
                     # Run Holdings
                     await bot.loop.run_in_executor(
-<<<<<<< HEAD
                         None, fun_run, discOrdObj, ("_init", "_holdings"), bot, event_loop
-=======
-                        None, fun_run, discOrdObj, "_holdings", None, event_loop
->>>>>>> 4bc84aa2
                     )
                 else:
                     # Run Transaction
                     await bot.loop.run_in_executor(
-<<<<<<< HEAD
                         None, fun_run, discOrdObj, ("_init", "_transaction"), bot, event_loop
-=======
-                        None, fun_run, discOrdObj, "_transaction", None, event_loop
->>>>>>> 4bc84aa2
                     )
             except Exception as err:
                 print(traceback.format_exc())
