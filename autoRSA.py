--- conflicted
+++ resolved
@@ -45,10 +45,8 @@
     "tradier",
     "webull",
 ]
-<<<<<<< HEAD
-DAY1_BROKERS = ["chase", "robinhood", "firstrade", "schwab", "tastytrade", "tradier", "webull"]
-=======
 DAY1_BROKERS = [
+    "chase",
     "robinhood",
     "firstrade",
     "public",
@@ -57,7 +55,6 @@
     "tradier",
     "webull",
 ]
->>>>>>> bf0370d2
 DISCORD_BOT = False
 DOCKER_MODE = False
 DANGER_MODE = False
