--- conflicted
+++ resolved
@@ -149,11 +149,9 @@
 
 To get your TOTP secret, follow this [guide](guides/schwabSetup.md).
 
-<<<<<<< HEAD
 If you are affected by [this issue](https://github.com/itsjafer/schwab-api/issues/16), please set `SCHWAB_BETA=True` in your `.env` file. For more information see [this issue](https://github.com/NelsonDane/auto-rsa/pull/92).
-=======
+
 Note: If you are using Windows, you will need to install playwright manually. See [this guide](guides/playwrightWindows.md) for more information.
->>>>>>> 945e5434
 
 ### Tradier
 Made by yours truly using the official [Tradier API](https://documentation.tradier.com/brokerage-api/trading/getting-started). Consider giving me a ⭐
