--- conflicted
+++ resolved
@@ -203,11 +203,8 @@
 Login requires SMS 2fa, and I'm not sure how to do that automatically.
 #### Webull
 In progress on [develop-webull](https://github.com/NelsonDane/auto-rsa/pull/61). Stay tuned.
-<<<<<<< HEAD
-=======
 #### Public
 In progress on [develop-public](https://github.com/NelsonDane/auto-rsa/pull/150). Stay tuned.
->>>>>>> 276203a1
 ### 👎 Never working brokerages 👎
 #### Stash
 Why.