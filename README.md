# ✨ AutoRSA ✨ 
## Discord Bot and CLI Tool
A CLI tool and Discord bot to buy, sell, and monitor holdings across multiple accounts!

<p>
<img src="https://img.shields.io/badge/python-3670A0?style=for-the-badge&logo=python&logoColor=ffdd54"/>
<img src="https://img.shields.io/badge/-selenium-%43B02A?style=for-the-badge&logo=selenium&logoColor=white"/>
<img src="https://img.shields.io/badge/-discord.py-%232c2f33?style=for-the-badge&logo=discord&logoColor=white"/>
<img src="https://img.shields.io/badge/-docker-%232c2f33?style=for-the-badge&logo=docker&logoColor=white"/>
</p>

## ❓ What is RSA? ❓
You already know what Reverse Split Arbitrage is, that's not why you're here. If you do know what it is, then you know why a tool like this would be valuable. If you're a big player, even more so...

## 🤔 How Does It Work? 🤔
This program uses APIs to interface with your brokerages. When available, official APIs are always used. If an official API is not available, then a third-party API is used. As a last resort, Selenium or Playwright Stealth are used to automate the browser.

## 🤖 Discord Bot Installation 🤖
To create your Discord bot and get your `DISCORD_TOKEN`, follow this [guide](guides/discordBot.md).
### 🐳 Docker 🐳
1. Create a `.env` file for your brokerage variables using [.env.example](.env.example) as a template, and add your bot using `DISCORD_TOKEN` and `DISCORD_CHANNEL`
2. Using the provided [docker-compose.yml](docker-compose.yml) file, run the command `docker compose up -d` inside the project directory.
3. The bot should appear online (You can also do `!ping` to check). 

### 🏃‍♂️ Always Running Python Script 🏃‍♀️
Make sure python3-pip is installed
1. Clone this repository and cd into it
2. Run `pip install -r requirements.txt`
3. Create a `.env` file for your brokerage variables using [.env.example](.env.example) as a template, and add your bot using `DISCORD_TOKEN` and `DISCORD_CHANNEL`
4. Run `python autoRSA.py` (See below for more command explanations)

Note: If you are using Windows, you will need to install playwright manually. See [this guide](guides/playwrightWindows.md) for more information.

## 💻 CLI Tool Installation 💻
1. Clone this repository and cd into it
2. Run `pip install -r requirements.txt`
3. Create a `.env` file for your brokerage variables using [.env.example](.env.example) as a template.
4. Run the script using `python autoRSA.py` plus the command you want to run (See below for more command explanations)

Note: If you are using Windows, you will need to install playwright manually. See [this guide](guides/playwrightWindows.md) for more information.

## 👀 Usage 👀
If running as a Discord bot, append `!rsa` to the beginning of each command.
If running from the CLI Tool, append `python autoRSA.py` to the beginning of each command.

To buy and sell stocks, use this command:

`<action> <amount> <ticker> <accounts> <dry>`

For example, to buy 1 AAPL in all accounts:

`buy 1 AAPL all false`

For a dry run of the above command in Robinhood only:

`buy 1 AAPL robinhood true`

For a real run on Fidelity and Robinhood, but not Schwab:

`buy 1 AAPL fidelity,robinhood not schwab false`

For a real run on Fidelity and Robinhood but not Schwab buying both AAPL and GOOG:

`buy 1 AAPL,GOOG fidelity,robinhood not schwab false`

To check your account holdings:

`holdings <accounts>`

To restart the Discord bot:

`!restart` (without appending `!rsa`)

For help:

`!help` (without appending `!rsa`)

Note: There are two special keywords you can use when specifying accounts: `all` and `day1`. `all` will use every account that you have set up. `day1` will use "day 1" brokers, which are Robinhood, Schwab, Tastytrade, and Tradier. This is useful for brokers that provide quick turnaround times, hence the nickname "day 1".

### ⚙️ Parameters ⚙️
- `<action>`: string, "buy" or "sell"
- `<amount>`: integer, Amount to buy or sell.
- `<ticker>`: string, The stock ticker to buy or sell. Separate multiple tickers with commas and no spaces.
- `<accounts>`: string, What brokerage to run command in (robinhood, schwab, etc, or all). Separate multiple brokerages with commas and no spaces.
- `<not accounts>`: string proceeding `not`, What brokerages to exclude from command. Separate multiple brokerages with commas and no spaces.
- `<dry>`: boolean, Whether to run in `dry` mode (in which no transactions are made. Useful for testing). Set to `True`, `False`, or just write `dry` for`True`. Defaults to `True`, so if you want to run a real transaction, you must set this explicitly.

### 🗺️ Guides 🗺️
More detailed guides for some of the difficult setups:
- [Discord Bot Setup](guides/discordBot.md)
- [Schwab 2FA Setup](guides/schwabSetup.md)

## 🤝 Contributing 🤝
Found or fixed a bug? Have a feature request? Want to add support for a new brokerage? Feel free to open an issue or pull request!

Enjoying the project? Feel free to Sponsor me on GitHub or Ko-fi!

[![Sponsor](https://img.shields.io/badge/sponsor-30363D?style=for-the-badge&logo=GitHub-Sponsors&logoColor=#white)](https://github.com/sponsors/NelsonDane)
[![ko-fi](https://img.shields.io/badge/Ko--fi-F16061?style=for-the-badge&logo=ko-fi&logoColor=white
)](https://ko-fi.com/X8X6LFCI0)

## 😳 DISCLAIMER 😳
DISCLAIMER: I am not a financial advisor and not affiliated with any of the brokerages listed below. Use this tool at your own risk. I am not responsible for any losses or damages you may incur by using this project. This tool is provided as-is with no warranty.

## 👍 Supported brokerages 👍

All brokers: separate account credentials with a colon (":"). For example, `SCHWAB_USERNAME:SCHWAB_PASSWORD`. Separate multiple logins with the same broker with a comma (","). For example, `SCHWAB_USERNAME:SCHWAB_PASSWORD,SCHWAB_USERNAME2:SCHWAB_PASSWORD2`.

#### Chase
Made by [MaxxRK](https://github.com/MaxxRK/) using the [chaseinvest-api](https://github.com/MaxxRK/chaseinvest-api). Go give them a ⭐
- `CHASE_USERNAME`
- `CHASE_PASSWORD`
- `CELL_PHONE_LAST_FOUR`

`.env` file format:
- `CHASE=CHASE_USERNAME:CHASE_PASSWORD:CELL_PHONE_LAST_FOUR`

### Fidelity
Made by yours truly using Selenium (and many hours of web scraping).

Required `.env` variables:
- `FIDELITY_USERNAME`
- `FIDELITY_PASSWORD`

`.env` file format:
- `FIDELITY=FIDELITY_USERNAME:FIDELITY_PASSWORD`

### Firstrade
Made by [MaxxRK](https://github.com/MaxxRK/) using the [firstrade-api](https://github.com/MaxxRK/firstrade-api). Go give them a ⭐

Required `.env` variables:
- `FIRSTRADE_USERNAME`
- `FIRSTRADE_PASSWORD`
- `FIRSTRADE_PIN`

`.env` file format:
- `FIRSTRADE=FIRSTRADE_USERNAME:FIRSTRADE_PASSWORD:FIRSTRADE_PIN`

### Public
Made by yours truly using using [public-invest-api](https://github.com/NelsonDane/public-invest-api). Consider giving me a ⭐

Required `.env` variables:
- `PUBLIC_USERNAME`
- `PUBLIC_PASSWORD`

`.env` file format:
- `PUBLIC_BROKER=PUBLIC_USERNAME:PUBLIC_PASSWORD`

Note: Because Windows already has a `PUBLIC` environment variable, you will need to use `PUBLIC_BROKER` instead.

### Robinhood
Made using [robin_stocks](https://github.com/jmfernandes/robin_stocks). Go give them a ⭐

Required `.env` variables:
- `ROBINHOOD_USERNAME`
- `ROBINHOOD_PASSWORD`
- `ROBINHOOD_TOTP` (If 2fa enabled, else NA)

`.env` file format:
- With 2fa: `ROBINHOOD=ROBINHOOD_USERNAME:ROBINHOOD_PASSWORD:ROBINHOOD_TOTP`
- Without 2fa: `ROBINHOOD=ROBINHOOD_USERNAME:ROBINHOOD_PASSWORD:NA`

If you don't have an IRA account or only have one, then you can omit the last field or set it to NA.

Configuring 2fa can be tricky, read the TOTP section [here](https://github.com/jmfernandes/robin_stocks/blob/master/Robinhood.rst#with-mfa-entered-programmatically-from-time-based-one-time-password-totp).

### Schwab
Made using the [schwab-api](https://github.com/itsjafer/schwab-api). Go give them a ⭐

Required `.env` variables:
- `SCHWAB_USERNAME`
- `SCHWAB_PASSWORD`
- `SCHWAB_TOTP_SECRET` (If 2fa is enabled, else NA)

`.env` file format:
- With 2fa: `SCHWAB=SCHWAB_USERNAME:SCHWAB_PASSWORD:SCHWAB_TOTP_SECRET`
- Without 2fa: `SCHWAB=SCHWAB_USERNAME:SCHWAB_PASSWORD:NA`

To get your TOTP secret, follow this [guide](guides/schwabSetup.md).

Note 1: Think or Swim must be enabled on all accounts. To enable, go to `Trade` > `Trading Platforms` > `Learn how to enable thinkorswim`. Then press `Continue` and expand the `thinkorswim Access Agreement` and accept it. Then press `Continue` again. Then select the checkbox for all available accounts and press `Submit`. It may take a day or two for the accounts to be enabled.

Note 2: If you are using Windows, you may need to install playwright manually. See [this guide](guides/playwrightWindows.md) for more information.

### Tradier
Made by yours truly using the official [Tradier API](https://documentation.tradier.com/brokerage-api/trading/getting-started). Consider giving me a ⭐

Required `.env` variables:
- `TRADIER_ACCESS_TOKEN`

`.env` file format:
- `TRADIER=TRADIER_ACCESS_TOKEN`

To get your access token, go to your [Tradier API settings](https://dash.tradier.com/settings/api).

### Tastytrade
Made by [MaxxRK](https://github.com/MaxxRK/) using the [tastytrade-api](https://github.com/tastyware/tastytrade). Go give them a ⭐

Required `.env` variables:
- `TASTYTRADE_USERNAME`
- `TASTYTRADE_PASSWORD`

`.env` file format:
- `TASTYTRADE=TASTYTRADE_USERNAME:TASTYTRADE_PASSWORD`

### Webull
Made using the [webull](https://github.com/tedchou12/webull) library. Go give them a ⭐

Required `.env` variables:
- `WEBULL_USERNAME`
- `WEBULL_PASSWORD`
- `WEBULL_DID`
- `WEBULL_TRADING_PIN`

`.env` file format:
- `WEBULL=WEBULL_USERNAME:WEBULL_PASSWORD:WEBULL_DID:WEBULL_TRADING_PIN`

Your `WEBULL_USERNAME` can be your email or phone number. If using a phone number, it must be formatted as: +1-XXXXXXXXXX or +86-XXXXXXXXXXX.

To get your Webull DID, follow this [guide](https://github.com/tedchou12/webull/wiki/Workaround-for-Login-%E2%80%90-Method-2).

### 🤷‍♂️ Maybe future brokerages 🤷‍♀️
#### Ally
<<<<<<< HEAD
Ally disabled their official API, so all Ally packages don't work. I am attempting to reverse engineer their API, which you can track [here](https://github.com/NelsonDane/ally-api). Once I get it working, I will add it to this project.
=======
Ally disabled their official API, so all Ally packages don't work. I am attempting to reverse engineer their API, and will add it if I get it working. Otherwise, I will use Selenium or Playwright.
#### Chase
In progress on [develop-chase](https://github.com/NelsonDane/auto-rsa/pull/185). Stay tuned.
>>>>>>> 334bbef4
#### Vanguard
Will be added using Selenium or Playwright.
#### SoFi
Will be added using Selenium or Playwright.
#### Public
In progress on [develop-public](https://github.com/NelsonDane/auto-rsa/pull/150). Stay tuned.
### 👎 Never working brokerages 👎
#### Stash
Why.<|MERGE_RESOLUTION|>--- conflicted
+++ resolved
@@ -221,13 +221,7 @@
 
 ### 🤷‍♂️ Maybe future brokerages 🤷‍♀️
 #### Ally
-<<<<<<< HEAD
-Ally disabled their official API, so all Ally packages don't work. I am attempting to reverse engineer their API, which you can track [here](https://github.com/NelsonDane/ally-api). Once I get it working, I will add it to this project.
-=======
 Ally disabled their official API, so all Ally packages don't work. I am attempting to reverse engineer their API, and will add it if I get it working. Otherwise, I will use Selenium or Playwright.
-#### Chase
-In progress on [develop-chase](https://github.com/NelsonDane/auto-rsa/pull/185). Stay tuned.
->>>>>>> 334bbef4
 #### Vanguard
 Will be added using Selenium or Playwright.
 #### SoFi
