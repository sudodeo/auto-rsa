# Nelson Dane
# Schwab API

import os
import pprint
import asyncio
from time import sleep
from schwab_api import Schwab 
from dotenv import load_dotenv

async def schwab_init():
    # Initialize .env file
    load_dotenv()
    # Import Schwab account
    if not os.getenv("SCHWAB_USERNAME") or not os.getenv("SCHWAB_PASSWORD"):
        print("Schwab not found, skipping...")
        return None
    SCHWAB_USERNAME = os.environ["SCHWAB_USERNAME"]
    SCHWAB_PASSWORD = os.environ["SCHWAB_PASSWORD"]
    SCHWAB_TOTP_SECRET = os.environ.get("SCHWAB_TOTP_SECRET", None)
<<<<<<< HEAD
=======
    print(SCHWAB_TOTP_SECRET)
>>>>>>> 066659a2
    # Log in to Schwab account
    print("Logging in to Schwab...")
    try:
        schwab = Schwab()
        if SCHWAB_TOTP_SECRET:
            schwab.login(username=SCHWAB_USERNAME, password=SCHWAB_PASSWORD, totp_secret=SCHWAB_TOTP_SECRET)
        else:
            schwab.login(username=SCHWAB_USERNAME, password=SCHWAB_PASSWORD)
        account_info = schwab.get_account_info()
        print(f"The following Schwab accounts were found: {list(account_info.keys())}")
        print("Logged in to Schwab!")
        return schwab
    except Exception as e:
        print(f'Error logging in to Schwab: {e}')
        return None

async def schwab_holdings(schwab, ctx=None):
    # Make sure init didn't return None
    if schwab is None:
        print()
        print("Error: No Schwab account")
        return None
    print()
    print("==============================")
    print("Schwab Holdings")
    print("==============================")
    print()
    # Get holdings on each account
    try:
        for account in list(schwab.get_account_info().keys()):
            print(f"Holdings in Schwab Account: {account}")
            if ctx:
                await ctx.send(f"Holdings in Schwab: {account}")
            holdings = schwab.get_account_info()[account]['positions']
            for item in holdings:
                # Get symbol, market value, quantity, current price, and total holdings
                sym = item['symbol']
                if sym == "":
                    sym = "Unknown"
                mv = round(float(item['market_value']), 2)
                qty = float(item['quantity'])
                # Schwab doesn't return current price, so we have to calculate it
                if qty == 0:
                    current_price = 0
                else:
                    current_price = round(mv / qty, 2)
                message = f"{sym}: {qty} @ ${current_price} = ${mv}"
                print(message)
                if ctx:
                    await ctx.send(message)
    except Exception as e:        
        print(f'Schwab {account}: Error getting holdings: {e}')
        if ctx:
            await ctx.send(f'Schwab {account}: Error getting holdings: {e}')
    
async def schwab_transaction(schwab, action, stock, amount, price, time, DRY=True, ctx=None):
    # Make sure init didn't return None
    if schwab is None:
        print("Error: No Schwab account")
        return None
    print()
    print("==============================")
    print("Schwab")
    print("==============================")
    print()
    # Get correct capitalization for action
    if action.lower() == "buy":
        action = "Buy"
    elif action.lower() == "sell":
        action = "Sell"
    stock = stock.upper()
    amount = int(amount)
    # Buy on each account
    for account in list(schwab.get_account_info().keys()):
        print(f"Schwab Account: {account}")
        # If DRY is True, don't actually make the transaction
        if DRY:
            print("Running in DRY mode. No transactions will be made.")
            if ctx:
                await ctx.send(f"Running in DRY mode. No transactions will be made.")
        try:
            messages, success = schwab.trade(
                ticker=stock, 
                side=action,
                qty=amount,
                account_id=account, # Replace with your account number
                dry_run=DRY # If dry_run=True, we won't place the order, we'll just verify it.
            )
            print("The order verification was " + "successful" if success else "unsuccessful")
            print("The order verification produced the following messages: ")
            pprint.pprint(messages)
            if ctx:
                await ctx.send(f"Schwab account {account}: The order verification was " + "successful" if success else "unsuccessful")
                if not success:
                    await ctx.send(f"Schwab account {account}: The order verification produced the following messages: ")
                    await ctx.send(f"{messages}")
        except Exception as e:
            print(f'Schwab {account}: Error submitting order: {e}')
            if ctx:
                await ctx.send(f'Schwab {account}: Error submitting order: {e}')
            return None
        sleep(1)
        print()<|MERGE_RESOLUTION|>--- conflicted
+++ resolved
@@ -18,10 +18,7 @@
     SCHWAB_USERNAME = os.environ["SCHWAB_USERNAME"]
     SCHWAB_PASSWORD = os.environ["SCHWAB_PASSWORD"]
     SCHWAB_TOTP_SECRET = os.environ.get("SCHWAB_TOTP_SECRET", None)
-<<<<<<< HEAD
-=======
     print(SCHWAB_TOTP_SECRET)
->>>>>>> 066659a2
     # Log in to Schwab account
     print("Logging in to Schwab...")
     try:
